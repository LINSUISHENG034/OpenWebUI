--- conflicted
+++ resolved
@@ -27,11 +27,7 @@
             memory: "1Gi"
         env:
         - name: OLLAMA_API_BASE_URL
-<<<<<<< HEAD
           value: "http://ollama-service.open-webui.svc.cluster.local:11434/api"
-        tty: true
-=======
-          value: "http://ollama-service.ollama-namespace.svc.cluster.local:11434/api"
         tty: true
         volumeMounts:
         - name: webui-volume
@@ -39,5 +35,4 @@
       volumes:
       - name: webui-volume
         persistentVolumeClaim:
-          claimName: ollama-webui-pvc          
->>>>>>> b793b5ae
+          claimName: ollama-webui-pvc          